--- conflicted
+++ resolved
@@ -32,15 +32,6 @@
     logger.info(f'Device set to {device.type}')
 
     # Load model
-<<<<<<< HEAD
-    model = Model.load_from_file(file_path=args.model, sampling_mode=True, device=device)
-
-    # Sample TODO different sample modes e.g. beam search, temperature
-    if args.native:
-        smiles, _ = model.sample_native(num=args.number, temperature=args.temperature)
-    else:
-        smiles, _ = model.sample_smiles(num=args.number, temperature=args.temperature)
-=======
     if args.model == 'RNN':
         model = Model.load_from_file(file_path=args.path, sampling_mode=True, device=device)
     elif args.model == 'Transformer':
@@ -51,10 +42,8 @@
         print("Model must be either [RNN, Transformer, GTr]")
         raise KeyError
     
-
     # Sample TODO different sample modes e.g. beam search
     smiles, _ = model.sample_smiles(num=args.number, temperature=args.temperature)
->>>>>>> 42060bdd
 
     # If looking for unique only smiles, keep sampling until a unique number is reached
     if args.unique:
