--- conflicted
+++ resolved
@@ -403,21 +403,16 @@
         
         sequences = torch.zeros((batch_size, self.max_sequence_length), dtype=torch.long)
         sequences[:, 0] = self.vocabulary["^"] 
-        input_vector = sequences[:, 0] 
+        input_vector = sequences[:, 0]
+        input_vector = input_vector.to(self.device)
         action_probs = torch.zeros((batch_size, self.max_sequence_length), dtype=torch.float, requires_grad=True) 
         action_log_probs = torch.zeros((batch_size, self.max_sequence_length), dtype=torch.float, requires_grad=True) 
         values = torch.zeros((batch_size, self.max_sequence_length), dtype=torch.float, requires_grad=True) \
             if self.network._get_name() == 'RNNCritic' else None
         hidden_state = None
-<<<<<<< HEAD
-        nlls = torch.zeros(batch_size)
-
-        for t in range(1, self.max_sequence_length-1):
-            # Get probabilities
-=======
         nlls = torch.zeros(batch_size).to(self.device)
-        for _ in range(self.max_sequence_length - 1):
->>>>>>> 761bbc0e
+        pseq = pseq.to(self.device)
+        for t in range(self.max_sequence_length - 1):
             logits, value, hidden_state = self.network(input_vector.unsqueeze(1), hidden_state)
             logits = logits.squeeze(1) / temperature
             probabilities = logits.softmax(dim=1)
@@ -447,7 +442,7 @@
 
         # To ensure all sizes match up, we'll pad with zero and remove non-zero columns after
         sequences = torch.zeros((num, self.max_sequence_length), dtype=torch.long)
-        nlls = torch.zeros(num).to(self.device)
+        nlls = torch.zeros(num, device=self.device)
         action_probs = torch.zeros((num, self.max_sequence_length), requires_grad=True)
         action_log_probs = torch.zeros((num, self.max_sequence_length), requires_grad=True)
         values = torch.zeros((num, self.max_sequence_length), requires_grad=True) \
@@ -459,7 +454,6 @@
         batch_idx = 0
 
         for size in batch_sizes:
-<<<<<<< HEAD
             # Sample a single batch
             batch_seqs, batch_nlls, batch_action_probs, batch_action_log_probs, batch_values = self._sample(batch_size=size, temperature=temperature)
 
@@ -470,33 +464,6 @@
             action_log_probs.data[batch_idx:batch_idx+size, :] = batch_action_log_probs
             if self.network._get_name() == 'RNNCritic':
                 values.data[batch_idx:batch_idx+size, :] = batch_values.squeeze(1)
-=======
-            start_token = torch.zeros(size, dtype=torch.long)
-            start_token[:] = self.vocabulary["^"]
-            input_vector = start_token
-            input_vector = input_vector.to(self.device)
-            sequences[batch_idx:batch_idx + size, 0] = self.vocabulary["^"] * torch.ones(size, dtype=torch.long)
-            hidden_state = None
-            for t in range(1, self.max_sequence_length):
-                logits, value, hidden_state = self.network(input_vector.unsqueeze(1), hidden_state)
-                logits = logits.squeeze(1) / temperature
-                probabilities = logits.softmax(dim=1)
-                log_probs = logits.log_softmax(dim=1)
-                input_vector = torch.multinomial(probabilities, 1).view(-1)
-
-                sequences[batch_idx:batch_idx+size, t] = input_vector
-                action_probs.data[batch_idx:batch_idx+size, t] = torch.tensor([p[a] for p, a in
-                                                                               zip(probabilities, input_vector)])
-                action_log_probs.data[batch_idx:batch_idx+size, t] = torch.tensor([p[a] for p, a in
-                                                                                   zip(log_probs, input_vector)])
-                if self.network._get_name() == 'RNNCritic':
-                    values.data[batch_idx:batch_idx+size, t] = value.squeeze(1)
-
-                nlls[batch_idx:batch_idx+size] += self._nll_loss(log_probs, input_vector)
-
-                if input_vector.sum() == 0:  # If all sequences terminate, finish.
-                    break
->>>>>>> 761bbc0e
 
             # Update batch index
             batch_idx += size
@@ -528,7 +495,7 @@
         
         # ----- Create placeholders
         sequences = torch.zeros((num, self.max_sequence_length), dtype=torch.long)
-        nlls = torch.zeros(num)
+        nlls = torch.zeros(num, device=self.device)
         action_probs = torch.zeros((num, self.max_sequence_length), requires_grad=False)
         action_log_probs = torch.zeros((num, self.max_sequence_length), requires_grad=False)
         hidden_state = None
