import os
import copy
from tqdm.auto import tqdm
from rdkit import rdBase
import warnings
warnings.filterwarnings("ignore", category=UserWarning)

import torch
from model.rnn import Model as RNNModel
from model.transformer import Model as TransformerModel
from model.GTr import Model as StableTransformerModel
from model import utils


class ReinforcementLearning:
    def __init__(self,
                 device,
                 model,
                 agent,
                 scoring_function,
                 save_dir,
                 optimizer,
                 learning_rate,
                 is_molscore=True,
                 psmiles=None,
                 freeze=None):
        # Device
        self.device = device
        if model == 'RNN':
            self.model = RNNModel
        elif model == 'Transformer':
            self.model = TransformerModel
        else: # GTr
            self.model = StableTransformerModel
        # Load agent
        self.agent = self.model.load_from_file(file_path=agent, sampling_mode=False, device=device)
        # Scoring function
        self.scoring_function = scoring_function
        self.molscore = is_molscore
        self.save_dir = save_dir
        # Optimizer
        self.optimizer = optimizer(self.agent.network.parameters(), lr=learning_rate)
        if freeze is not None:
            self._freeze_network(freeze)
        self.record = None
        # Secret smiles prefix
        self.psmiles = psmiles

    def train(self, n_steps, save_freq):
        for step in tqdm(range(n_steps), total=n_steps):
            self._train_step(step=step)
            # Save the agent weights every few iterations
            if step % save_freq == 0 and step != 0:
                self.agent.save(os.path.join(self.save_dir, f'Agent_{step}.ckpt'))
        # If the entire training finishes, clean up
        self.agent.save(os.path.join(self.save_dir, f'Agent_{n_steps}.ckpt'))
        return self.record

    def _freeze_network(self, freeze):
        n_freeze = freeze * 4 + 1
        for i, param in enumerate(self.agent.network.parameters()):
            if i < n_freeze:  # Freeze parameter
                param.requires_grad = False

    def _update(self, loss, verbose=False):
        loss = loss.mean()
        if verbose:
            print(f'    Loss: {loss.data:.03f}')
        self.optimizer.zero_grad()
        loss.backward()
        self.optimizer.step()

    def _train_step(self, step):
        raise NotImplementedError

    def _sample_batch(self, batch_size):
        seqs, smiles, agent_likelihood, probs, log_probs, critic_values = self.agent.sample_sequences_and_smiles(
            batch_size, partial=self.psmiles)
        return seqs, smiles, agent_likelihood, probs, log_probs, critic_values

    def _score(self, smiles, step):
        try:
            scores = self.scoring_function(smiles)
            scores = utils.to_tensor(scores).to(self.device)
        except (Exception, BaseException, SystemExit, KeyboardInterrupt) as e:
            if self.molscore:
                # If anything fails, save smiles, agent, scoring_function etc.
                utils.save_smiles(smiles,
                                  os.path.join(self.save_dir,
                                               f'failed_{self.scoring_function.step}.smi'))
                self.agent.save(os.path.join(self.save_dir, f'Agent_{step}.ckpt'))
                self.scoring_function._write_temp_state(step=self.scoring_function.step)
                self.scoring_function.kill_monitor()
                raise e
            else:
                utils.save_smiles(smiles,
                                  os.path.join(self.save_dir,
                                               f'failed_{step + 1}.smi'))
                self.agent.save(os.path.join(self.save_dir, f'Agent_{step}.ckpt'))
                raise e
        return scores


class Reinforce(ReinforcementLearning):
    _short_name = 'RF'
<<<<<<< HEAD
    def __init__(self, device, agent, scoring_function, save_dir, optimizer, learning_rate, is_molscore=True, psmiles=None, freeze=None,
                 batch_size=64, **kwargs):
        super().__init__(device, agent, scoring_function, save_dir, optimizer, learning_rate, is_molscore, psmiles=psmiles, freeze=None)
=======
    def __init__(self, device, model, agent, scoring_function, save_dir, optimizer, learning_rate, is_molscore=True, freeze=None,
                 batch_size=64, **kwargs):
        super().__init__(device, model, agent, scoring_function, save_dir, optimizer, learning_rate, is_molscore, freeze=None)
>>>>>>> 4babdece

        # Parameters
        self.batch_size = batch_size
        # Record
        self.record = {'loss': [],
                       'agent_nll': []}

    def _train_step(self, step):
        # Sample
        seqs, smiles, agent_likelihood, probs, log_probs, critic_values = self._sample_batch(self.batch_size)
        # Score
        scores = self._score(smiles, step)
        # Compute loss
        loss = agent_likelihood * scores
        # Update
        self.record['loss'] += list(loss.detach().cpu().numpy())
        self.record['agent_nll'] += list(agent_likelihood.detach().cpu().numpy())
        self._update(loss, verbose=False)


class ReinforceRegularized(ReinforcementLearning):
    _short_name = 'RF-reg'
<<<<<<< HEAD
    def __init__(self, device, agent, scoring_function, save_dir, optimizer, learning_rate, is_molscore=True, psmiles=None, freeze=None,
                 prior=None, batch_size=64, entropy_coefficient=0, kl_coefficient=10, **kwargs):
        super().__init__(device, agent, scoring_function, save_dir, optimizer, learning_rate, is_molscore, psmiles=psmiles, freeze=None)
=======
    def __init__(self, device, model, agent, scoring_function, save_dir, optimizer, learning_rate, is_molscore=True, freeze=None,
                 prior=None, batch_size=64, entropy_coefficient=0, kl_coefficient=10, **kwargs):
        super().__init__(device, model, agent, scoring_function, save_dir, optimizer, learning_rate, is_molscore, freeze=None)
>>>>>>> 4babdece

        # Load prior
        if prior is None:
            self.prior = self.model.load_from_file(file_path=agent, sampling_mode=True, device=device)
        else:
            self.prior = self.model.load_from_file(file_path=prior, sampling_mode=True, device=device)
        # Parameters
        self.batch_size = batch_size
        self.entropy_co = entropy_coefficient
        self.kl_co = kl_coefficient
        # Record
        self.record = {'loss': [],
                       'agent_nll': []}

    def _train_step(self, step):
        # Sample
        seqs, smiles, agent_likelihood, probs, log_probs, critic_values = self._sample_batch(self.batch_size)
        # Score
        scores = self._score(smiles, step)
        # Compute loss
        loss = (agent_likelihood * scores) + (self.entropy_co * self.agent.entropy(seqs)) + \
               (self.kl_co * self.agent.kl(seqs, self.prior))
        # Update
        self.record['loss'] += list(loss.detach().cpu().numpy())
        self.record['agent_nll'] += list(agent_likelihood.detach().cpu().numpy())
        self._update(loss, verbose=False)


class Reinvent(ReinforcementLearning):
    _short_name = 'RV'
<<<<<<< HEAD
    def __init__(self, device, agent, scoring_function, save_dir, optimizer, learning_rate, is_molscore=True, psmiles=None, freeze=None,
                 prior=None, batch_size=64, sigma=60, **kwargs):
        super().__init__(device, agent, scoring_function, save_dir, optimizer, learning_rate, is_molscore, psmiles, freeze=None)
=======
    def __init__(self, device, model, agent, scoring_function, save_dir, optimizer, learning_rate, is_molscore=True, freeze=None,
                 prior=None, batch_size=64, sigma=60, **kwargs):
        super().__init__(device, model, agent, scoring_function, save_dir, optimizer, learning_rate, is_molscore, freeze=None)
>>>>>>> 4babdece

        # Load prior
        if prior is None:
            self.prior = self.model.load_from_file(file_path=agent, sampling_mode=True, device=device)
        else:
            self.prior = self.model.load_from_file(file_path=prior, sampling_mode=True, device=device)
        # Parameters
        self.batch_size = batch_size
        self.sigma = sigma
        # Record
        self.record = {'loss': [],
                       'prior_nll': [],
                       'agent_nll': []}

    def _train_step(self, step):
        # Sample
        seqs, smiles, agent_likelihood, probs, log_probs, critic_values = self._sample_batch(self.batch_size)
        # Score
        scores = self._score(smiles, step)
        # Compute loss
        agent_likelihood = - agent_likelihood
        prior_likelihood = - self.prior.likelihood(seqs)
        augmented_likelihood = prior_likelihood + self.sigma * scores
        loss = torch.pow((augmented_likelihood - agent_likelihood), 2)
        # Update
        self.record['loss'] += list(loss.detach().cpu().numpy())
        self.record['prior_nll'] += list(-prior_likelihood.detach().cpu().numpy())
        self.record['agent_nll'] += list(-agent_likelihood.detach().cpu().numpy())
        self._update(loss, verbose=False)


class BestAgentReminder(ReinforcementLearning):
    _short_name = 'BAR'
<<<<<<< HEAD
    def __init__(self, device, agent, scoring_function, save_dir, optimizer, learning_rate, is_molscore=True, psmiles=None, freeze=None,
                 prior=None, batch_size=64, sigma=60, alpha=0.5, update_freq=5, **kwargs):
        super().__init__(device, agent, scoring_function, save_dir, optimizer, learning_rate, is_molscore, psmiles=psmiles, freeze=None)
=======
    def __init__(self, device, model, agent, scoring_function, save_dir, optimizer, learning_rate, is_molscore=True, freeze=None,
                 prior=None, batch_size=64, sigma=60, alpha=0.5, update_freq=5, **kwargs):
        super().__init__(device, model, agent, scoring_function, save_dir, optimizer, learning_rate, is_molscore, freeze=None)
>>>>>>> 4babdece

        # Load prior
        if prior is None:
            self.prior = self.model.load_from_file(file_path=agent, sampling_mode=True, device=device)
        else:
            self.prior = self.model.load_from_file(file_path=prior, sampling_mode=True, device=device)
        # Initialize best agent
        self.best_agent = copy.deepcopy(self.agent)
        self.best_avg_score = 0
        # Parameters
        self.batch_size = batch_size
        self.sigma = sigma
        self.alpha = 0.5
        self.update_freq = update_freq
        # Record
        self.record = {'loss': [],
                       'prior_nll': [],
                       'agent_nll': []}

    def _sample_best_batch(self, batch_size):
        self.best_agent.network.eval()
        with torch.no_grad():
            best_seqs, best_smiles, best_agent_likelihood, best_probs, best_log_probs, _ = self.best_agent.sample_sequences_and_smiles(
                batch_size // 2)

        return best_seqs, best_smiles, best_agent_likelihood, best_probs, best_log_probs, _

    def _score(self, smiles, step):
        try:
            scores = self.scoring_function(smiles)
            best_scores = utils.to_tensor(scores[self.batch_size // 2:]).to(self.device)
            scores = utils.to_tensor(scores[:self.batch_size // 2]).to(self.device)
        except (Exception, BaseException, SystemExit, KeyboardInterrupt) as e:
            if self.molscore:
                # If anything fails, save smiles, agent, scoring_function etc.
                utils.save_smiles(smiles,
                                  os.path.join(self.save_dir,
                                               f'failed_{self.scoring_function.step}.smi'))
                self.agent.save(os.path.join(self.save_dir, f'Agent_{step}.ckpt'))
                self.scoring_function.write_scores()
                self.scoring_function._write_temp_state(step=self.scoring_function.step)
                self.scoring_function.kill_monitor()
                raise e
            else:
                utils.save_smiles(smiles,
                                  os.path.join(self.save_dir,
                                               f'failed_{step + 1}.smi'))
                self.agent.save(os.path.join(self.save_dir, f'Agent_{step}.ckpt'))
                raise e
        return scores, best_scores

    def _train_step(self, step):
        # Sample
        seqs, smiles, agent_likelihood, probs, log_probs, critic_values = self._sample_batch(self.batch_size)
        best_seqs, best_smiles, best_agent_likelihood, best_probs, best_log_probs, _ = self._sample_best_batch(self.batch_size)
        # Score
        scores, best_scores = self._score(smiles+best_smiles, step)
        # Compute normal loss
        agent_likelihood = - agent_likelihood
        prior_likelihood = - self.prior.likelihood(seqs)
        augmented_likelihood = prior_likelihood + self.sigma * scores
        agent_loss = (1 - self.alpha) * torch.pow((augmented_likelihood - agent_likelihood), 2).mean()

        # Compute best agent loss
        best_agent_likelihood = - best_agent_likelihood
        current_agent_likelihood = - self.agent.likelihood(best_seqs)
        best_augmented_likelihood = best_agent_likelihood + self.sigma * best_scores
        best_agent_loss = self.alpha * torch.pow((best_augmented_likelihood - current_agent_likelihood), 2).mean()

        loss = agent_loss + best_agent_loss

        # Update
        # loss_record += list(torch.cat([agent_loss, best_agent_loss]).detach().cpu().numpy())
        # prior_record += list(torch.cat([-prior_likelihood, -current_agent_likelihood]).detach().cpu().numpy())
        # agent_record += list(torch.cat([-agent_likelihood, -best_agent_likelihood]).detach().cpu().numpy())
        self._update(loss, verbose=False)

        if step % self.update_freq == 0:
            if scores.mean().detach().cpu().numpy() > self.best_avg_score:
                self.best_avg_score = scores.mean().detach().cpu().numpy()
                self.best_agent = copy.deepcopy(self.agent)


class HillClimb(ReinforcementLearning):
    _short_name = 'HC'
<<<<<<< HEAD
    def __init__(self, device, agent, scoring_function, save_dir, optimizer, learning_rate, is_molscore=True, psmiles=None, freeze=None,
                 batch_size=64, topk=0.5, epochs_per_step=2, epochs_batch_size=256, **kwargs):
        super().__init__(device, agent, scoring_function, save_dir, optimizer, learning_rate, is_molscore, psmiles=psmiles, freeze=None)
=======
    def __init__(self, device, model, agent, scoring_function, save_dir, optimizer, learning_rate, is_molscore=True, freeze=None,
                 batch_size=64, topk=0.5, epochs_per_step=2, epochs_batch_size=256, **kwargs):
        super().__init__(device, model, agent, scoring_function, save_dir, optimizer, learning_rate, is_molscore, freeze=None)
>>>>>>> 4babdece

        # Parameters
        self.batch_size = batch_size
        self.topk = topk
        self.epochs_per_step = epochs_per_step
        self.epochs_batch_size = epochs_batch_size
        # Record
        self.record = {'loss': [],
                       'agent_nll': []}

    def _train_step(self, step):
        # Sample
        self.agent.network.eval()
        with torch.no_grad():
            seqs, smiles, agent_likelihood, probs, log_probs, _ = self._sample_batch(self.batch_size)
        # Score
        scores = self._score(smiles, step)
        # Record loss
        self.record['loss'] += list(agent_likelihood.detach().cpu().numpy())
        self.record['agent_nll'] += list(agent_likelihood.detach().cpu().numpy())
        # Rank
        sscore, sscore_idxs = scores.sort(descending=True)
        agenthc_seqs = seqs[sscore_idxs.data[:int(self.batch_size * self.topk)]]
        # Now switch back to training mode
        self.agent.network.train()
        # Repeat n epochs
        for e in range(0, self.epochs_per_step):
            # Shuffle the data each epoch
            shuffle_idx = torch.randperm(agenthc_seqs.shape[0])
            agenthc_seqs = agenthc_seqs[shuffle_idx]
            # Update in appropriate batch sizes
            for es in range(0, agenthc_seqs.shape[0], self.epochs_batch_size):
                log_p = self.agent.likelihood(agenthc_seqs[es:es + self.epochs_batch_size])
                self._update(log_p, verbose=False)


class HillClimbRegularized(ReinforcementLearning):
    _short_name = 'HC-reg'
<<<<<<< HEAD
    def __init__(self, device, agent, scoring_function, save_dir, optimizer, learning_rate, is_molscore=True, psmiles=None, freeze=None,
                 prior=None, batch_size=64, topk=0.5, epochs_per_step=2, epochs_batch_size=256,
                 entropy_coefficient=0, kl_coefficient=10, **kwargs):
        super().__init__(device, agent, scoring_function, save_dir, optimizer, learning_rate, is_molscore, psmiles=psmiles, freeze=None)
=======
    def __init__(self, device, model, agent, scoring_function, save_dir, optimizer, learning_rate, is_molscore=True, freeze=None,
                 prior=None, batch_size=64, topk=0.5, epochs_per_step=2, epochs_batch_size=256,
                 entropy_coefficient=0, kl_coefficient=10, **kwargs):
        super().__init__(device, model, agent, scoring_function, save_dir, optimizer, learning_rate, is_molscore, freeze=None)
>>>>>>> 4babdece

        # Load prior
        if prior is None:
            self.prior = self.model.load_from_file(file_path=agent, sampling_mode=True, device=device)
        else:
            self.prior = self.model.load_from_file(file_path=prior, sampling_mode=True, device=device)
        # Parameters
        self.batch_size = batch_size
        self.topk = topk
        self.epochs_per_step = epochs_per_step
        self.epochs_batch_size = epochs_batch_size
        self.entropy_co = entropy_coefficient
        self.kl_co = kl_coefficient
        # Record
        self.record = {'loss': [],
                       'agent_nll': []}

    def _train_step(self, step):
        # Sample
        self.agent.network.eval()
        with torch.no_grad():
            seqs, smiles, agent_likelihood, probs, log_probs, _ = self._sample_batch(self.batch_size)
        # Score
        scores = self._score(smiles, step)
        # Record loss
        dummy_loss = agent_likelihood + (self.entropy_co * self.agent.entropy(seqs)) +\
                     (self.kl_co * self.agent.kl(seqs, self.prior))
        self.record['loss'] += list(dummy_loss.detach().cpu().numpy())
        self.record['agent_nll'] += list(agent_likelihood.detach().cpu().numpy())
        # Rank
        sscore, sscore_idxs = scores.sort(descending=True)
        agenthc_seqs = seqs[sscore_idxs.data[:int(self.batch_size * self.topk)]]
        # Now switch back to training mode
        self.agent.network.train()
        # Repeat n epochs
        for e in range(0, self.epochs_per_step):
            # Shuffle the data each epoch
            shuffle_idx = torch.randperm(agenthc_seqs.shape[0])
            agenthc_seqs = agenthc_seqs[shuffle_idx]
            # Update in appropriate batch sizes
            for es in range(0, agenthc_seqs.shape[0], self.epochs_batch_size):
                log_p = self.agent.likelihood(agenthc_seqs[es:es + self.epochs_batch_size])
                # Regularize
                loss = log_p + (self.entropy_co * self.agent.entropy(agenthc_seqs[es:es + self.epochs_batch_size])) +\
                       (self.kl_co * self.agent.kl(agenthc_seqs[es:es + self.epochs_batch_size], self.prior))
                self._update(loss, verbose=False)


class AugmentedHillClimb(ReinforcementLearning):
    _short_name = 'AHC'
<<<<<<< HEAD
    def __init__(self, device, agent, scoring_function, save_dir, optimizer, learning_rate, is_molscore=True, psmiles=None, freeze=None,
                 prior=None, batch_size=64, sigma=60, topk=0.5, **kwargs):
        super().__init__(device, agent, scoring_function, save_dir, optimizer, learning_rate, is_molscore, psmiles=psmiles, freeze=None)
=======
    def __init__(self, device, model, agent, scoring_function, save_dir, optimizer, learning_rate, is_molscore=True, freeze=None,
                 prior=None, batch_size=64, sigma=60, topk=0.5, **kwargs):
        super().__init__(device, model, agent, scoring_function, save_dir, optimizer, learning_rate, is_molscore, freeze=None)
>>>>>>> 4babdece

        # Load prior
        if prior is None:
            self.prior = self.model.load_from_file(file_path=agent, sampling_mode=True, device=device)
        else:
            self.prior = self.model.load_from_file(file_path=prior, sampling_mode=True, device=device)
        # Parameters
        self.batch_size = batch_size
        self.sigma = sigma
        self.topk = topk
        # Record
        self.record = {'loss': [],
                       'prior_nll': [],
                       'agent_nll': []}

    def _train_step(self, step):
        # Sample
        seqs, smiles, agent_likelihood, probs, log_probs, critic_values = self._sample_batch(self.batch_size)
        # Score
        scores = self._score(smiles, step)
        # Compute loss
        agent_likelihood = - agent_likelihood
        prior_likelihood = - self.prior.likelihood(seqs)
        augmented_likelihood = prior_likelihood + self.sigma * scores
        sscore, sscore_idxs = scores.sort(descending=True)
        loss = torch.pow((augmented_likelihood - agent_likelihood), 2)
        # Update
        self.record['loss'] += list(loss.detach().cpu().numpy())
        self.record['prior_nll'] += list(-prior_likelihood.detach().cpu().numpy())
        self.record['agent_nll'] += list(-agent_likelihood.detach().cpu().numpy())
        loss = loss[sscore_idxs.data[:int(self.batch_size * self.topk)]]
        self._update(loss, verbose=False)


<|MERGE_RESOLUTION|>--- conflicted
+++ resolved
@@ -103,15 +103,9 @@
 
 class Reinforce(ReinforcementLearning):
     _short_name = 'RF'
-<<<<<<< HEAD
-    def __init__(self, device, agent, scoring_function, save_dir, optimizer, learning_rate, is_molscore=True, psmiles=None, freeze=None,
+    def __init__(self, device, model, agent, scoring_function, save_dir, optimizer, learning_rate, is_molscore=True, freeze=None,
                  batch_size=64, **kwargs):
-        super().__init__(device, agent, scoring_function, save_dir, optimizer, learning_rate, is_molscore, psmiles=psmiles, freeze=None)
-=======
-    def __init__(self, device, model, agent, scoring_function, save_dir, optimizer, learning_rate, is_molscore=True, freeze=None,
-                 batch_size=64, **kwargs):
-        super().__init__(device, model, agent, scoring_function, save_dir, optimizer, learning_rate, is_molscore, freeze=None)
->>>>>>> 4babdece
+        super().__init__(device, model, agent, scoring_function, save_dir, optimizer, learning_rate, is_molscore, freeze=None)
 
         # Parameters
         self.batch_size = batch_size
@@ -134,15 +128,9 @@
 
 class ReinforceRegularized(ReinforcementLearning):
     _short_name = 'RF-reg'
-<<<<<<< HEAD
-    def __init__(self, device, agent, scoring_function, save_dir, optimizer, learning_rate, is_molscore=True, psmiles=None, freeze=None,
+    def __init__(self, device, model, agent, scoring_function, save_dir, optimizer, learning_rate, is_molscore=True, freeze=None,
                  prior=None, batch_size=64, entropy_coefficient=0, kl_coefficient=10, **kwargs):
-        super().__init__(device, agent, scoring_function, save_dir, optimizer, learning_rate, is_molscore, psmiles=psmiles, freeze=None)
-=======
-    def __init__(self, device, model, agent, scoring_function, save_dir, optimizer, learning_rate, is_molscore=True, freeze=None,
-                 prior=None, batch_size=64, entropy_coefficient=0, kl_coefficient=10, **kwargs):
-        super().__init__(device, model, agent, scoring_function, save_dir, optimizer, learning_rate, is_molscore, freeze=None)
->>>>>>> 4babdece
+        super().__init__(device, model, agent, scoring_function, save_dir, optimizer, learning_rate, is_molscore, freeze=None)
 
         # Load prior
         if prior is None:
@@ -173,15 +161,9 @@
 
 class Reinvent(ReinforcementLearning):
     _short_name = 'RV'
-<<<<<<< HEAD
-    def __init__(self, device, agent, scoring_function, save_dir, optimizer, learning_rate, is_molscore=True, psmiles=None, freeze=None,
+    def __init__(self, device, model, agent, scoring_function, save_dir, optimizer, learning_rate, is_molscore=True, freeze=None,
                  prior=None, batch_size=64, sigma=60, **kwargs):
-        super().__init__(device, agent, scoring_function, save_dir, optimizer, learning_rate, is_molscore, psmiles, freeze=None)
-=======
-    def __init__(self, device, model, agent, scoring_function, save_dir, optimizer, learning_rate, is_molscore=True, freeze=None,
-                 prior=None, batch_size=64, sigma=60, **kwargs):
-        super().__init__(device, model, agent, scoring_function, save_dir, optimizer, learning_rate, is_molscore, freeze=None)
->>>>>>> 4babdece
+        super().__init__(device, model, agent, scoring_function, save_dir, optimizer, learning_rate, is_molscore, freeze=None)
 
         # Load prior
         if prior is None:
@@ -215,15 +197,9 @@
 
 class BestAgentReminder(ReinforcementLearning):
     _short_name = 'BAR'
-<<<<<<< HEAD
-    def __init__(self, device, agent, scoring_function, save_dir, optimizer, learning_rate, is_molscore=True, psmiles=None, freeze=None,
+    def __init__(self, device, model, agent, scoring_function, save_dir, optimizer, learning_rate, is_molscore=True, freeze=None,
                  prior=None, batch_size=64, sigma=60, alpha=0.5, update_freq=5, **kwargs):
-        super().__init__(device, agent, scoring_function, save_dir, optimizer, learning_rate, is_molscore, psmiles=psmiles, freeze=None)
-=======
-    def __init__(self, device, model, agent, scoring_function, save_dir, optimizer, learning_rate, is_molscore=True, freeze=None,
-                 prior=None, batch_size=64, sigma=60, alpha=0.5, update_freq=5, **kwargs):
-        super().__init__(device, model, agent, scoring_function, save_dir, optimizer, learning_rate, is_molscore, freeze=None)
->>>>>>> 4babdece
+        super().__init__(device, model, agent, scoring_function, save_dir, optimizer, learning_rate, is_molscore, freeze=None)
 
         # Load prior
         if prior is None:
@@ -309,15 +285,9 @@
 
 class HillClimb(ReinforcementLearning):
     _short_name = 'HC'
-<<<<<<< HEAD
-    def __init__(self, device, agent, scoring_function, save_dir, optimizer, learning_rate, is_molscore=True, psmiles=None, freeze=None,
+    def __init__(self, device, model, agent, scoring_function, save_dir, optimizer, learning_rate, is_molscore=True, freeze=None,
                  batch_size=64, topk=0.5, epochs_per_step=2, epochs_batch_size=256, **kwargs):
-        super().__init__(device, agent, scoring_function, save_dir, optimizer, learning_rate, is_molscore, psmiles=psmiles, freeze=None)
-=======
-    def __init__(self, device, model, agent, scoring_function, save_dir, optimizer, learning_rate, is_molscore=True, freeze=None,
-                 batch_size=64, topk=0.5, epochs_per_step=2, epochs_batch_size=256, **kwargs):
-        super().__init__(device, model, agent, scoring_function, save_dir, optimizer, learning_rate, is_molscore, freeze=None)
->>>>>>> 4babdece
+        super().__init__(device, model, agent, scoring_function, save_dir, optimizer, learning_rate, is_molscore, freeze=None)
 
         # Parameters
         self.batch_size = batch_size
@@ -356,17 +326,10 @@
 
 class HillClimbRegularized(ReinforcementLearning):
     _short_name = 'HC-reg'
-<<<<<<< HEAD
-    def __init__(self, device, agent, scoring_function, save_dir, optimizer, learning_rate, is_molscore=True, psmiles=None, freeze=None,
+    def __init__(self, device, model, agent, scoring_function, save_dir, optimizer, learning_rate, is_molscore=True, freeze=None,
                  prior=None, batch_size=64, topk=0.5, epochs_per_step=2, epochs_batch_size=256,
                  entropy_coefficient=0, kl_coefficient=10, **kwargs):
-        super().__init__(device, agent, scoring_function, save_dir, optimizer, learning_rate, is_molscore, psmiles=psmiles, freeze=None)
-=======
-    def __init__(self, device, model, agent, scoring_function, save_dir, optimizer, learning_rate, is_molscore=True, freeze=None,
-                 prior=None, batch_size=64, topk=0.5, epochs_per_step=2, epochs_batch_size=256,
-                 entropy_coefficient=0, kl_coefficient=10, **kwargs):
-        super().__init__(device, model, agent, scoring_function, save_dir, optimizer, learning_rate, is_molscore, freeze=None)
->>>>>>> 4babdece
+        super().__init__(device, model, agent, scoring_function, save_dir, optimizer, learning_rate, is_molscore, freeze=None)
 
         # Load prior
         if prior is None:
@@ -417,15 +380,9 @@
 
 class AugmentedHillClimb(ReinforcementLearning):
     _short_name = 'AHC'
-<<<<<<< HEAD
-    def __init__(self, device, agent, scoring_function, save_dir, optimizer, learning_rate, is_molscore=True, psmiles=None, freeze=None,
+    def __init__(self, device, model, agent, scoring_function, save_dir, optimizer, learning_rate, is_molscore=True, freeze=None,
                  prior=None, batch_size=64, sigma=60, topk=0.5, **kwargs):
-        super().__init__(device, agent, scoring_function, save_dir, optimizer, learning_rate, is_molscore, psmiles=psmiles, freeze=None)
-=======
-    def __init__(self, device, model, agent, scoring_function, save_dir, optimizer, learning_rate, is_molscore=True, freeze=None,
-                 prior=None, batch_size=64, sigma=60, topk=0.5, **kwargs):
-        super().__init__(device, model, agent, scoring_function, save_dir, optimizer, learning_rate, is_molscore, freeze=None)
->>>>>>> 4babdece
+        super().__init__(device, model, agent, scoring_function, save_dir, optimizer, learning_rate, is_molscore, freeze=None)
 
         # Load prior
         if prior is None:
